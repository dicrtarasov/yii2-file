--- conflicted
+++ resolved
@@ -184,7 +184,6 @@
         $this->checkOwner();
 
         if (! isset($this->values[$attribute]) || $refresh) {
-
             $this->values[$attribute] = $this->getAttributePath($attribute)->getList([
                 'dirs' => false,
                 'skipHidden' => true
@@ -597,12 +596,7 @@
      */
     public function deleteModelFolder()
     {
-<<<<<<< HEAD
         return $this->getModelPath('')->delete(true);
-=======
-        $this->checkOwner();
-        return $this->store->getModelPath($this->owner)->delete(true);
->>>>>>> a972e8dc
     }
 
     /**
